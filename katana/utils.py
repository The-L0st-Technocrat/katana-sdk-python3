import asyncio
import functools
import json
import os
import socket

from collections import OrderedDict
from datetime import datetime
from hashlib import md5
from uuid import uuid4

DATE_FORMAT = "%Y-%m-%dT%H:%M:%S.%f+00:00"

LOCALHOSTS = ('localhost', '127.0.0.1', '127.0.1.1')

# CLI exit status codes
EXIT_OK = os.EX_OK
EXIT_ERROR = 1

# Marker object for empty values
EMPTY = object()

# Make `utcnow` global so it can be imported
utcnow = datetime.utcnow


def uuid():
    """Generate a UUID4.

    :rtype: String.

    """

    return str(uuid4())


def tcp(*args):
    """Create a tcp connection string.

    Function can have a single argument with the full address, or
    2 arguments where first is the address and second is the port.

    :rtype: str.

    """

    if len(args) == 2:
        address = '{}:{}'.format(*args)
    else:
        address = args[0]

    return "tcp://{}".format(address)


def ipc(*args):
    """Create an ipc connection string.

    :rtype: str.

    """

    args = [arg.replace('.', '-').replace(':', '-') for arg in args]
    return "ipc://@katana-{}".format('-'.join(args))


def guess_channel(local, remote):
    """Guess connection channel to use to connect to a remote host.

    Function guesses what channel to use to connect from a local host
    to remote host. Unix socket channel is used when remote host is in
    the same IP, or TCP otherwise.

    :param local: IP address for local host (may include port).
    :type local: str.
    :param remote: IP address and port for remote host.
    :type remote: str.

    :returns: Channel to connect to remote host.
    :rtype: str.

    """

    remote_host = remote.split(':')[0]
    if remote_host in LOCALHOSTS:
        return ipc(remote)

    local_host = local.split(':')[0]
    return ipc(remote) if remote_host == local_host else tcp(remote)


def guess_channel_to_remote(remote):
    """Guess connection channel to use to connect to a remote host.

    Function guesses what channel to use to connect from a local host
    to remote host. Unix socket channel is used when remote host is in
    the same IP, or TCP otherwise.

    All local IP are used to check if remote host can be reached using
    Unix sockets.

    :param remote: IP address and port for remote host.
    :type remote: str.

    :returns: Channel to connect to remote host.
    :rtype: str.

    """

    remote_host = remote.split(':')[0]
    if remote_host in LOCALHOSTS:
        return ipc(remote)

    # Check if remote matches a local IP
    for local_host in socket.gethostbyname_ex(socket.gethostname())[2]:
        if remote_host == local_host:
            return ipc(remote)

    # By default TCP will be used
    return tcp(remote)


def str_to_date(value):
    """Convert a string date to a datetime object.

    :param value: String with a date value.
    :rtype: Datetime object or None.

    """

    if value:
        return datetime.strptime(value, DATE_FORMAT)


def date_to_str(datetime):
    """Convert a datetime object to string.

    :param value: Datetime object.
    :rtype: String or None.

    """

    if datetime:
        return datetime.strftime(DATE_FORMAT)


def get_path(item, path, default=EMPTY, mappings=None):
    """Get dictionary value by path.

    Path can countain the name for a single or for many keys. In case
    a of many keys, path must separate each key name with a '/'.

    Example path: 'key_name/another/last'.

    KeyError is raised when no default value is given.

    By default global payload field mappings are used to traverse keys.

    :param item: A dictionaty like object.
    :type item: dict
    :param path: Path to a value.
    :type path: str
    :param default: Default value to return when value is not found.
    :type default: object

    :raises: `KeyError`

    :returns: The value for the given path.
    :rtype: object

    """

    try:
        for part in path.split('/'):
            name = part
            # When path name is not available get its mapping
            if mappings and (name not in item):
                name = mappings.get(part, part)

            item = item[name]
    except KeyError:
        if default != EMPTY:
            return default
        else:
            raise

    return item


def merge(from_value, to_value, mappings=None, lists=False):
    """Merge two dictionaries.

    When mappings are given fields names are checked also using their
    mapped names, and merged values are saved using mapped field names.

    :param from_value: Dictionary containing values to merge.
    :type from_value: dict
    :param to_value: Dictionary to merge values into.
    :type to_value: dict
    :param mappings: Field name mappings.
    :type mappings: dict
    :param lists: Optional flag for merging list values.
    :type lists: bool

    :returns: The dictionary where values were merged.
    :rtype: dict

    """

    for key, value in from_value.items():
        # Check if key exists in destination dict and get mapped
        # key name when full name does not exist in destination.
        if (key not in to_value) and mappings:
            # When mapped name exists use it
            name = mappings.get(key, key)
        else:
            # use dictionary key as name
            name = key

        # When field is not available in destination
        # dict add the value from the original dict.
        if name not in to_value:
            # Use mapped name, when available, to save value
            if name == key and mappings:
                name = mappings.get(name, name)

            # Add new value to destination and continue with next value
            to_value[name] = value
        elif isinstance(value, dict):
            # Field exists in destination and is dict, then merge dict values
            merge(value, to_value[name], mappings=mappings, lists=lists)
        elif lists:
            if isinstance(value, list) and isinstance(to_value[name], list):
                # Field exists in destination and is a list, then extend it
                to_value[name].extend(value)

    return to_value


# TODO: Use Cython for lookup dict ? It is used all the time.
class LookupDict(dict):
    """Dictionary class that allows field value setting and lookup by path.

    It also supports key name mappings when a mappings dictionary is assigned.

    This class reimplements `get` and `set` methods to use paths instead of
    simple key names like a standard dictionary. Single key names can be used
    though.

    """

    def __init__(self, *args, **kwargs):
        self.__mappings = {}
        self.__defaults = {}
        super().__init__(*args, **kwargs)

    def path_exists(self, path):
        """Check if a path is available.

        :rtype: bool.

        """

        try:
            self.get(path)
        except KeyError:
            return False
        else:
            return True

    def set_mappings(self, mappings):
        """Set key name mappings.

        :param mappings: Key name mappings.
        :type mappings: dict.

        """

        self.__mappings = mappings

    def set_defaults(self, defaults):
        """Set default values to use during get calls.

        :param mappings: Key name mappings.
        :type mappings: dict.

        """

        self.__defaults = defaults

    def get(self, path, default=EMPTY):
        """Get value by key path.

        Path can countain the name for a single or for many keys. In case
        a of many keys, path must separate each key name with a '/'.

        Example path: 'key_name/another/last'.

        KeyError is raised when no default value is given.

        :param path: Path to a value.
        :type path: str.
        :param default: Default value to return when value is not found.

        :raises: KeyError.

        :returns: The value for the given path.

        """

        item = self
        try:
            for part in path.split('/'):
                name = part
                # When path name is not available get its mapping
                if name not in item:
                    name = self.__mappings.get(part, part)

                item = item[name]
        except KeyError:
            if default != EMPTY:
                return default
            elif path in self.__defaults:
                return self.__defaults[path]
            else:
                raise

        return item

    def set(self, path, value):
        """Set value by key path.

        Path traversing is only done for dictionary like values.
        TypeError is raised for a key when a non traversable value is found.

        When a key name does not exists a new dictionary is created for that
        key name that it is used for traversing the other key names, so many
        dictionaries are created inside one another to complete the given path.

        When a mapping is assigned it is used to reverse key names in path to
        the original mapped key name.

        Example path: 'key_name/another/last'.

        :param path: Path to a value.
        :type path: str.
        :param value: Value to set in the give path.

        :raises: TypeError.

        :returns: Current instance.
        :rtype: `LookupDict`

        """

        item = self
        parts = path.split('/')
        last_part_index = len(parts) - 1
        for index, part in enumerate(parts):
            name = self.__mappings.get(part, part)
            # Current part is the last item in path
            if index == last_part_index:
                item[name] = value
                break

            if name not in item:
                item[name] = {}
                item = item[name]
            elif isinstance(item[name], dict):
                # Only keep traversing dictionaries
                item = item[name]
            else:
                raise TypeError(part)

        return self

    def set_many(self, values):
        """Set set multiple values by key path.

        :param values: A dictionary with paths and values.
        :type values: dict.

        :raises: TypeError.

        :returns: Current instance.
        :rtype: `LookupDict`

        """

        for path, value in values.items():
            self.set(path, value)

        return self

    def push(self, path, value):
        """Push value by key path.

        Path traversing is only done for dictionary like values.
        TypeError is raised for a key when a non traversable value is found.

        When a key name does not exists a new dictionary is created for that
        key name that it is used for traversing the other key names, so many
        dictionaries are created inside one another to complete the given path.

        When the final key is found is is expected to be a list where the value
        will be appended. TypeError is raised when final key is not a list.
        A new list is created when last key does not exists.

        When a mapping is assigned it is used to reverse key names in path to
        the original mapped key name.

        Example path: 'key_name/another/last'.

        :param path: Path to a value.
        :type path: str
        :param value: Value to set in the give path.
        :type value: object

        :raises: TypeError

        :returns: Current instance.
        :rtype: `LookupDict`

        """

        item = self
        parts = path.split('/')
        last_part_index = len(parts) - 1
        for index, part in enumerate(parts):
            name = self.__mappings.get(part, part)
            # Current part is the last item in path
            if index == last_part_index:
                if name not in item:
                    # When last key does not exists create a list
                    item[name] = []
                elif not isinstance(item[name], list):
                    # When last key exists it must be a list
                    raise TypeError(name)

                item[name].append(value)
                break

            if name not in item:
                item[name] = {}
                item = item[name]
            elif isinstance(item[name], dict):
                # Only keep traversing dictionaries
                item = item[name]
            else:
                raise TypeError(part)

<<<<<<< HEAD
    def merge(self, path, value):
        """Merge a dictionary value into a location.

        Value must be a dictionary. Location given by path must
        contain a dictionary where to merge the dictionary value.

        :param path: Path to a value.
        :type path: str
        :param value: Value to set in the give path.
        :type value: object

        :raises: `TypeError`

        """

        if not isinstance(value, dict):
            raise TypeError('Merge value is not a dict')

        item = self.get(path)
        if not isinstance(item, dict):
            raise TypeError('Value in path "{}" is not dict'.format(path))

        merge(value, item, mappings=self.__mappings, lists=True)
=======
        return self
>>>>>>> 711f5b7f


class MultiDict(dict):
    """Dictionary where all values are list.

    This is used to allow multiple values for the same key.

    """

    def __init__(self, mappings=None):
        super().__init__()
        if mappings:
            self._set_mappings(mappings)

    def __setitem__(self, key, value):
        self.setdefault(key, []).append(value)

    def _set_mappings(self, mappings):
        if isinstance(mappings, dict):
            mappings = mappings.items()

        for key, value in mappings:
            if isinstance(value, list):
                self.setdefault(key, value)
            else:
                self[key] = value

    def getone(self, key, default=None):
        if key not in self:
            return default

        return self[key][0]

    def multi_items(self):
        """Get a list of tuples with all items in dictionary.

        The difference between this method and `items()` is that this
        one will split values inside lists as independent single items.

        :rtype: list.

        """

        items = []
        for name, values in self.items():
            items.extend((name, str(value)) for value in values)

        return items


def install_uvevent_loop():
    """Install uvloop as default event loop when available.

    See: http://magic.io/blog/uvloop-blazing-fast-python-networking/

    """
    try:
        import uvloop
    except ImportError:
        pass
    else:
        asyncio.set_event_loop_policy(uvloop.EventLoopPolicy())


def async_lru(size=100, timeout=None):
    """Method decorator that saves up to the maxsize most recent calls.

    :param size: Number of results to save.
    :type size: int
    :param timeout: Number of seconds a value can be cached.
    :type timeout: int

    """

    cache = OrderedDict()

    def clear_value(cache, key, func):
        cache.pop(key, None)

    def decorator(func):
        @functools.wraps(func)
        @asyncio.coroutine
        def memoizer(self, *args, **kwargs):
            key = str((args, kwargs))
            try:
                result = cache[key] = cache.pop(key)
            except KeyError:
                if len(cache) >= size:
                    cache.popitem(last=False)

                result = cache[key] = yield from func(self, *args, **kwargs)
                # When a timeout is given clear value after some time
                if timeout:
                    loop = asyncio.get_event_loop()
                    loop.call_later(timeout, clear_value, cache, key, func)

            return result

        return memoizer

    return decorator


def dict_crc(dict):
    """Create a CRC for a dictionary like object.

    :param dict: Dictionary to use for CRC generation.
    :type dict: dict

    :rtype: str

    """

    return md5(json.dumps(dict, sort_keys=True).encode('utf8')).hexdigest()


def safe_cast(value, cast_func, default=None):
    """Cast a value to another type.

    When casting fails return a default value, or None by default.

    :returns: The casted value or None.

    """

    try:
        return cast_func(value)
    except:
        return default<|MERGE_RESOLUTION|>--- conflicted
+++ resolved
@@ -448,7 +448,8 @@
             else:
                 raise TypeError(part)
 
-<<<<<<< HEAD
+        return self
+
     def merge(self, path, value):
         """Merge a dictionary value into a location.
 
@@ -462,6 +463,9 @@
 
         :raises: `TypeError`
 
+        :returns: Current instance.
+        :rtype: `LookupDict`
+
         """
 
         if not isinstance(value, dict):
@@ -472,9 +476,7 @@
             raise TypeError('Value in path "{}" is not dict'.format(path))
 
         merge(value, item, mappings=self.__mappings, lists=True)
-=======
         return self
->>>>>>> 711f5b7f
 
 
 class MultiDict(dict):
