"""
Python 3 SDK for the KATANA(tm) Platform (http://katana.kusanagi.io)

Copyright (c) 2016-2017 KUSANAGI S.L. All rights reserved.

Distributed under the MIT license.

For the full copyright and license information, please view the LICENSE
file that was distributed with this source code.

"""

__license__ = "MIT"
__copyright__ = "Copyright (c) 2016-2017 KUSANAGI S.L. (http://kusanagi.io)"

import logging
import os
import urllib.request

from http.client import HTTPConnection
from urllib.parse import urlparse

from ..payload import get_path
from ..payload import Payload

LOG = logging.getLogger(__name__)


def file_to_payload(file):
    """Convert a File object to a payload.

    :param file: A File object.
    :type file: `File`

    :rtype: dict

    """

    return Payload().set_many({
        'path': file.get_path(),
        'mime': file.get_mime(),
        'filename': file.get_filename(),
        'size': file.get_size(),
        'token': file.get_token(),
        })


def payload_to_file(name, payload):
    """Convert payload to a File.

    :param name: File field name.
    :type name: str
    :param payload: A payload object.
    :type payload: dict

    :rtype: `File`

    """

    # All files created from payload data are remote
    return File(
        name,
        get_path(payload, 'path'),
        mime=get_path(payload, 'mime', None),
        filename=get_path(payload, 'filename', None),
        size=get_path(payload, 'size', None),
        token=get_path(payload, 'token', None),
        )


class File(object):
    """File class for API.

    Represents a file received or to be sent to another Service component.

    """

    def __init__(self, name, path, **kwargs):
<<<<<<< HEAD
        # When a path is given check protocol
        if path and path[:7] not in ('file://', 'http://'):
=======
        if (not path) or path[:7] not in ('file://', 'http://'):
>>>>>>> 95ea79a7
            raise TypeError('Path must begin with file:// or http://')

        self.__name = name
        self.__path = path
        self.__mime = kwargs.get('mime') or 'text/plain'
        self.__filename = kwargs.get('filename')
        self.__size = kwargs.get('size') or 0
        self.__token = kwargs.get('token') or ''

    def get_name(self):
        """Get parameter name.

        :rtype: str

        """

        return self.__name

    def get_path(self):
        """Get path.

        :rtype: str

        """

        return self.__path

    def get_mime(self):
        """Get mime type.

        :rtype: str.

        """

        return self.__mime

    def get_filename(self):
        """Get file name.

        :rtype: str.

        """

        return self.__filename

    def get_size(self):
        """Get file size.

        :rtype: int.

        """

        return self.__size

    def get_token(self):
        """Get file server token.

        :rtype: str.

        """

        return self.__token

    def exists(self):
        """Check if file exists.

        A request is made to check existence when file
        is located in a remote file server.

        :rtype: bool.

        """

        if not self.__path:
            return False

        # Check remote file existence when path is HTTP (otherwise is file://)
        if self.__path[:7] == 'http://':
            # Setup headers for request
            headers = {}
            if self.__token:
                headers['X-Token'] = self.__token

            # Make a HEAD request to check that file exists
            part = urlparse(self.__path)
            try:
                conn = HTTPConnection(part.netloc, timeout=2)
                conn.request('HEAD', part.path, headers=headers)
                response = conn.getresponse()
                exists = response.status == 200
                if not exists:
                    LOG.error(
                        'File server request failed for %s, with error %s %s',
                        self.__path,
                        response.status,
                        response.reason,
                        )
                return exists
            except:
                LOG.exception('File server request failed: %s', self.__path)
                return False
        else:
            # Check file existence locally
            return os.path.isfile(self.__path[7:])

    def read(self):
        """Get file data.

        Returns the file data from the stored path.

        :returns: The file data.
        :rtype: bytes

        """

        # Check if file is a remote file
        if self.__path[:7] == 'http://':
            # Setup headers for request
            headers = {}
            if self.__token:
                headers['X-Token'] = self.__token

            request = urllib.request.Request(self.__path, headers=headers)

            # Read file contents from remote file server
            try:
                with urllib.request.urlopen(request) as file:
                    return file.read()
            except:
                LOG.exception('Unable to read file: %s', self.__path)
        else:
            # Check that file exists locally
            if not os.path.isfile(self.__path[7:]):
                LOG.error('File does not exist: %s', self.__path)
            else:
                # Read local file contents
                try:
                    with open(self.__path[7:], 'rb') as file:
                        return file.read()
                except:
                    LOG.exception('Unable to read file: %s', self.__path)

        return b''

    def copy(self, **kwargs):
        """Create a copy of current object.

        :param name: File parameter name.
        :type name: str
        :param mime: Mime type for the file.
        :type mime: str

        :rtype: `File`

        """

        return self.__class__(
            kwargs.get('name', self.__name),
            self.__path,
            size=self.__size,
            mime=kwargs.get('mime', self.__mime),
            path=self.__path,
            )

    def copy_with_name(self, name):
        return self.copy(name=name)

    def copy_with_mime(self, mime):
        return self.copy(mime=mime)<|MERGE_RESOLUTION|>--- conflicted
+++ resolved
@@ -76,12 +76,8 @@
     """
 
     def __init__(self, name, path, **kwargs):
-<<<<<<< HEAD
         # When a path is given check protocol
         if path and path[:7] not in ('file://', 'http://'):
-=======
-        if (not path) or path[:7] not in ('file://', 'http://'):
->>>>>>> 95ea79a7
             raise TypeError('Path must begin with file:// or http://')
 
         self.__name = name
