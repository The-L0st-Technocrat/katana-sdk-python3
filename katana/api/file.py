<<<<<<< HEAD
import logging
import os
import urllib.request

from http.client import HTTPConnection
from urllib.parse import urlparse

from ..payload import get_path
from ..payload import Payload

LOG = logging.getLogger(__name__)


def file_to_payload(file):
    """Convert a File object to a payload.

    :param file: A File object.
    :type file: `File`

    :rtype: dict

    """

    # http:// or file:// prefix is removed from path in payload data
    return Payload().set_many({
        'path': file.get_path()[7:],
        'mime': file.get_mime(),
        'filename': file.get_filename(),
        'size': file.get_size(),
        'token': file.get_token(),
        })


def payload_to_file(name, payload):
    """Convert payload to a File.

    :param name: File field name.
    :type name: str
    :param payload: A payload object.
    :type payload: dict

    :rtype: `File`

    """

    # All files created from payload data are remote
    return File(
        name,
        'http://{}'.format(get_path(payload, 'path')),
        mime=get_path(payload, 'mime', None),
        filename=get_path(payload, 'filename', None),
        size=get_path(payload, 'size', None),
        token=get_path(payload, 'token', None),
        )
=======
"""
Python 3 SDK for the KATANA(tm) Platform (http://katana.kusanagi.io)

Copyright (c) 2016-2017 KUSANAGI S.L. All rights reserved.

Distributed under the MIT license.

For the full copyright and license information, please view the LICENSE
file that was distributed with this source code.

"""

__license__ = "MIT"
__copyright__ = "Copyright (c) 2016-2017 KUSANAGI S.L. (http://kusanagi.io)"
>>>>>>> ff3c7bf4


class File(object):
    """File class for API.

    Represents a file received or to be sent to another Service component.

    """

    def __init__(self, name, path, **kwargs):
        if (not path) or path[:4] not in ('file', 'http'):
            raise TypeError('Path must begin with file:// or http://')

        self.__name = name
        self.__path = path
        self.__mime = kwargs.get('mime') or 'text/plain'
        self.__filename = kwargs.get('filename')
        self.__size = kwargs.get('size') or 0
        self.__token = kwargs.get('token') or ''

    def get_name(self):
        """Get parameter name.

        :rtype: str

        """

        return self.__name

    def get_path(self):
        """Get path.

        :rtype: str

        """

        return self.__path

    def get_mime(self):
        """Get mime type.

        :rtype: str.

        """

        return self.__mime

    def get_filename(self):
        """Get file name.

        :rtype: str.

        """

        return self.__filename

    def get_size(self):
        """Get file size.

        :rtype: int.

        """

        return self.__size

    def get_token(self):
        """Get file server token.

        :rtype: str.

        """

        return self.__token

    def exists(self):
        """Check if file exists.

        A request is made to check existence when file
        is located in a remote file server.

        :rtype: bool.

        """

        # Check remote file existence when path is HTTP (otherwise is file://)
        if self.__path[:7] == 'http://':
            # Setup headers for request
            headers = {}
            if self.__token:
                headers['X-Token'] = self.__token

            # Make a HEAD request to check that file exists
            part = urlparse(self.__path)
            try:
                conn = HTTPConnection(part.netloc, timeout=2)
                conn.request('HEAD', part.path, headers=headers)
                response = conn.getresponse()
                exists = response.status == 200
                if not exists:
                    LOG.error(
                        'File server request failed for %s, with error %s %s',
                        self.__path,
                        response.status,
                        response.reason,
                        )
                return exists
            except:
                LOG.exception('File server request failed: %s', self.__path)
                return False
        else:
            # Check file existence locally
            return os.path.isfile(self.__path[7:])

    def read(self):
        """Get file data.

        Returns the file data from the stored path.

        :returns: The file data.
        :rtype: bytes

        """

        # Check if file is a remote file
        if self.__path[:7] == 'http://':
            # Setup headers for request
            headers = {}
            if self.__token:
                headers['X-Token'] = self.__token

            request = urllib.request.Request(self.__path, headers=headers)

            # Read file contents from remote file server
            try:
                with urllib.request.urlopen(request) as file:
                    return file.read()
            except:
                LOG.exception('Unable to read file: %s', self.__path)
        else:
            # Check that file exists locally
            if not os.path.isfile(self.__path[7:]):
                LOG.error('File does not exist: %s', self.__path)
            else:
                # Read local file contents
                try:
                    with open(self.__path[7:], 'rb') as file:
                        return file.read()
                except:
                    LOG.exception('Unable to read file: %s', self.__path)

        return b''

    def copy(self, **kwargs):
        """Create a copy of current object.

        :param name: File parameter name.
        :type name: str
        :param mime: Mime type for the file.
        :type mime: str

        :rtype: `File`

        """

        return self.__class__(
            kwargs.get('name', self.__name),
            self.__path,
            size=self.__size,
            mime=kwargs.get('mime', self.__mime),
            path=self.__path,
            )

    def copy_with_name(self, name):
        return self.copy(name=name)

    def copy_with_mime(self, mime):
        return self.copy(mime=mime)<|MERGE_RESOLUTION|>--- conflicted
+++ resolved
@@ -1,4 +1,18 @@
-<<<<<<< HEAD
+"""
+Python 3 SDK for the KATANA(tm) Platform (http://katana.kusanagi.io)
+
+Copyright (c) 2016-2017 KUSANAGI S.L. All rights reserved.
+
+Distributed under the MIT license.
+
+For the full copyright and license information, please view the LICENSE
+file that was distributed with this source code.
+
+"""
+
+__license__ = "MIT"
+__copyright__ = "Copyright (c) 2016-2017 KUSANAGI S.L. (http://kusanagi.io)"
+
 import logging
 import os
 import urllib.request
@@ -53,22 +67,6 @@
         size=get_path(payload, 'size', None),
         token=get_path(payload, 'token', None),
         )
-=======
-"""
-Python 3 SDK for the KATANA(tm) Platform (http://katana.kusanagi.io)
-
-Copyright (c) 2016-2017 KUSANAGI S.L. All rights reserved.
-
-Distributed under the MIT license.
-
-For the full copyright and license information, please view the LICENSE
-file that was distributed with this source code.
-
-"""
-
-__license__ = "MIT"
-__copyright__ = "Copyright (c) 2016-2017 KUSANAGI S.L. (http://kusanagi.io)"
->>>>>>> ff3c7bf4
 
 
 class File(object):
