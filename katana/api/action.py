from ..payload import ErrorPayload
from ..payload import Payload

from .base import Api
from .file import File
from .param import Param


<<<<<<< HEAD
def _new_payload_from_params(params):
    payload = Payload()
=======
def parse_params(params):
    """Parse a list of parameters to be used in payloads.

    Each parameter is converted to a `Payload`.

    :param params: List of `Param` instances.
    :type params: list

    :returns: A list of `Payload`.
    :rtype: list

    """

>>>>>>> 711f5b7f
    if not params:
        return payload

    if not isinstance(params, list):
        raise TypeError('Parameters must be a list')

    result = []
    for param in params:
        if not isinstance(param, Param):
            raise TypeError('Parameter must be an instance of Param class')
        else:
<<<<<<< HEAD
            location = param.get_location()
            if not payload.path_exists(location):
                payload.set(location, {})

            values = payload.get(location)
            values[param.get_name()] = param.get_value()
=======
            result.append(Payload().set_many({
                'location': param.get_location(),
                'name': param.get_name(),
                'value': param.get_value(),
                'type': param.get_type(),
                }))
>>>>>>> 711f5b7f

    return result


class Action(Api):
    """Action API class for Service component."""

    def __init__(self, action, params, transport, *args, **kwargs):
        self.__action = action
        self.__params = params
        self.__transport = transport
        super().__init__(*args, **kwargs)

    def is_origin(self):
        """Determines if the current service is the origin of the request.

        :rtype: bool.

        """

        return (
            self.__transport.get('meta/origin')
            == [self.get_name(), self.get_version()]
            )

    def set_property(self, name, value=''):
        """Sets a user land property.

        Sets a userland property in the transport with the given
        name and value.

        :param name: The property name.
        :type name: str.
        :param value: The property value.
        :type value: str.

        :rtype: bool.

        """

        return self.__transport.set(
            'meta/userland/{}'.format(name),
            str(value),
            )

    def get_action_name(self):
        """Gets the action name.

        :rtype: str.

        """

        return self.__action

    def get_param(self, location, name):
        """Gets a parameter passed to the action.

        Returns a Param object containing the parameter for the given location
        and name.

        Valid location values are "path", "query", "form-data", "header"
        and "body".

        :param location: The parameter location.
        :type location: str.
        :param name: The parameter name.
        :type name: str.

        :rtype: Param.

        """

        param_path = '{}/{}'.format(location, name)
        value = self.__params.get(param_path + '/value', None)
        return Param(
            location,
            name,
            value=value,
            datatype=self.__params.get(param_path + '/type', None),
            exists=self.__params.path_exists(param_path),
            )

    def new_param(self, location, name, value=None, datatype=None):
        """Creates a new parameter object.

        Creates an instance of Param with the given location and name, and
        optionally the value and data type. If the value is not provided then
        an empty string is assumed. If the data type is not defined then
        "string" is assumed.

        Valid location values are "path", "query", "form-data", "header"
        and "body".

        Valid data types are "null", "boolean", "integer", "float", "string",
        "array" and "object".

        :param location: The parameter location.
        :type location: str.
        :param name: The parameter name.
        :type name: str.
        :param value: The parameter value.
        :type value: mixed.
        :param datatype: The data type of the value.
        :type datatype: str.

        :rtype: Param.

        """

        if datatype and Param.resolve_type(value) != datatype:
            raise TypeError('Incorrect data type given for parameter value')
        else:
            datatype = Param.resolve_type(value)

        return Param(location, name, value, datatype, True)

    def set_download(self, file):
        """Sets a file as the download.

        Sets a File object as the file to be downloaded via the Gateway.

        :param file: The file object.
        :type file: File.

        :rtype: bool.

        """

        if not isinstance(file, File):
            raise TypeError('File must be an instance of File class')

        return self.__transport.set('body', file)

    def set_entity(self, entity):
        """Sets the entity data.

        Sets an object as the entity to be returned by the action.

        :param entity: The entity object.
        :type entity: dict.

        """

        if not isinstance(entity, dict):
            raise TypeError('Entity must be an dict')

        return self.__transport.push(
            'data/{}/{}/{}'.format(
                self.get_name(),
                self.get_version(),
                self.get_action_name(),
                ),
            entity,
            )

    def set_collection(self, collection):
        """Sets the collection data.

        Sets a list as the collection of entities to be returned by the action.

        :param collection: The collection list.
        :type collection: list.

        :rtype: bool.

        """

        if not isinstance(collection, list):
            raise TypeError('Collection must be a list')

        for entity in collection:
            if not isinstance(entity, dict):
                raise TypeError('Entity must be an dict')

        return self.__transport.push(
            'data/{}/{}/{}'.format(
                self.get_name(),
                self.get_version(),
                self.get_action_name(),
                ),
            collection,
            )

    def relate_one(self, primary_key, service, foreign_key):
        """Creates a "one-to-one" relation between two entities.

        Creates a "one-to-one" relation between the entity with the given
        primary key and service with the foreign key.

        :param primery_key: The primary key.
        :type primary_key: mixed.
        :param service: The foreign service.
        :type service: str.
        :param foreign_key: The foreign key.
        :type foreign_key: mixed.

        :rtype: bool.

        """

        return self.__transport.set(
            'relations/{}/{}/{}'.format(self.get_name(), primary_key, service),
            foreign_key
            )

    def relate_many(self, primary_key, service, foreign_keys):
        """Creates a "one-to-many" relation between entities.

        Creates a "one-to-many" relation between the entity with the given
        primary key and service with the foreign keys.

        :param primery_key: The primary key.
        :type primary_key: mixed.
        :param service: The foreign service.
        :type service: str.
        :param foreign_key: The foreign keys.
        :type foreign_key: list.

        :rtype: bool.

        """

        if not isinstance(foreign_keys, list):
            raise TypeError('Foreign keys must be a list')

        return self.__transport.set(
            'relations/{}/{}/{}'.format(self.get_name(), primary_key, service),
            foreign_keys
            )

    def set_link(self, link, uri):
        """Sets a link for the given URI.

        :param link: The link name.
        :type link: str.
        :param uri: The link URI.
        :type uri: str.

        :rtype: bool.

        """

        return self.__transport.set(
            'links/{}/{}'.format(self.get_name(), link),
            uri,
            )

    def transaction(self, action, params=None):
        """Registers a transaction for this service.

        :param action: The action name.
        :type action: str.
        :param params: The list of Param objects.
        :type params: list.

        :rtype: bool.

        """

        return self.__transport.push(
            'transactions/{}/{}'.format(self.get_name(), self.get_version()),
            Payload.set_many({
                'action': action,
                'params': parse_params(params),
                })
            )

    def call(self, service, version, action, params=None, files=None):
        """Registers a call to a service.

        :param service: The service name.
        :type service: str.
        :param version: The service version.
        :type version: str.
        :param action: The action name.
        :type action: str.
        :param params: The list of Param objects.
        :type params: list.
        :param files: The list of File objects.
        :type files: list.

        :rtype: bool.

        """

        return self.__transport.push(
            'calls/{}/{}'.format(self.get_name(), self.get_version()),
            Payload().set_many({
                'name': service,
                'version': version,
                'action': action,
                'params': parse_params(params),
                })
            )

    def error(self, message, code=None, status=None):
        """Adds an error for the current Service.

        Adds an error object to the Transport with the specified message.
        If the code is not set then 0 is assumed. If the status is not
        set then 500 Internal Server Error is assumed.

        :param message: The error message.
        :type message: str.
        :param code: The error code.
        :type code: int.
        :param status: The HTTP status message.
        :type status: str.

        :rtype: bool.

        """

        return self.__transport.push(
            'errors/{}/{}'.format(self.get_name(), self.get_version()),
            ErrorPayload.new(message, code, status),
            )<|MERGE_RESOLUTION|>--- conflicted
+++ resolved
@@ -6,10 +6,6 @@
 from .param import Param
 
 
-<<<<<<< HEAD
-def _new_payload_from_params(params):
-    payload = Payload()
-=======
 def parse_params(params):
     """Parse a list of parameters to be used in payloads.
 
@@ -23,33 +19,23 @@
 
     """
 
->>>>>>> 711f5b7f
+    result = []
     if not params:
-        return payload
+        return result
 
     if not isinstance(params, list):
         raise TypeError('Parameters must be a list')
 
-    result = []
     for param in params:
         if not isinstance(param, Param):
             raise TypeError('Parameter must be an instance of Param class')
         else:
-<<<<<<< HEAD
-            location = param.get_location()
-            if not payload.path_exists(location):
-                payload.set(location, {})
-
-            values = payload.get(location)
-            values[param.get_name()] = param.get_value()
-=======
             result.append(Payload().set_many({
                 'location': param.get_location(),
                 'name': param.get_name(),
                 'value': param.get_value(),
                 'type': param.get_type(),
                 }))
->>>>>>> 711f5b7f
 
     return result
 
